Name:                Chess
Version:             0.1
Description:         OMG CHESS.
Category:            Games
License:             MIT
License-file:        LICENSE
Author:              Clark Gaebel and Ben Foppa
Maintainer:          cgaebel@csclub.uwaterloo.ca, benjamin.foppa@gmail.com
Build-Type:          Simple
Cabal-Version:       >= 1.9.2
Data-Files:          assets/*.png
Extra-Source-Files:  assets/*.png

Executable Chess
    hs-source-dirs:    src/
    Main-is:           Main.hs
    GHC-Options:       -Wall -threaded -rtsopts=all -fllvm -fno-warn-orphans
    Extensions:        UnboxedTuples
    Other-Modules:     Paths_Chess

    Build-Depends:     base,
                       containers ==0.4.*,
                       unordered-containers ==0.1.*,
                       transformers ==0.2.*,
                       text ==0.11.*,
                       stm ==2.3.*,
                       stm-chans ==1.3.*,
                       aeson ==0.*,
                       conduit ==0.2.*,
                       stm-conduit ==0.2.4.*,
                       OpenGLRaw ==1.2.*,
                       OpenGL ==2.5.*,
                       GLUT ==2.*,
                       JuicyPixels ==1.1,
                       hslogger ==1.*,
                       array < 1,
                       vector ==0.9.*,
                       StateVar ==1.*,
                       bytestring ==0.*,
                       template-haskell ==2.7.*,
                       hashable ==1.1.*,
                       filepath ==1.3.*,
                       deepseq ==1.3.*,
                       time ==1.4.*,
                       data-ivar ==0.30.*,
                       monad-par ==0.1.*,
                       global-variables ==1.0.*,
<<<<<<< HEAD
                       tuple ==0.2.*
=======
                       hmatrix ==0.13.*
>>>>>>> b4952533

test-suite ChessTests
    type: exitcode-stdio-1.0
    main-is:    Test.hs
    hs-source-dirs: test/ src/

    Build-Depends:  base >= 4 && < 5,
                    QuickCheck >= 2,
                    HUnit,
                    test-framework,
                    test-framework-hunit,
                    test-framework-quickcheck2<|MERGE_RESOLUTION|>--- conflicted
+++ resolved
@@ -45,11 +45,8 @@
                        data-ivar ==0.30.*,
                        monad-par ==0.1.*,
                        global-variables ==1.0.*,
-<<<<<<< HEAD
-                       tuple ==0.2.*
-=======
+                       tuple ==0.2.*,
                        hmatrix ==0.13.*
->>>>>>> b4952533
 
 test-suite ChessTests
     type: exitcode-stdio-1.0
