{-# LANGUAGE QuasiQuotes, OverloadedStrings #-}
module Main (main) where

import Config
import Control.Arrow
import Data.Array
import Data.List
import Game.Input
import Game.Engine
import Game.Logic
import Game.ResourceLoader
import System.IO (stderr)
import System.Log.Formatter
import System.Log.Handler as H
import System.Log.Handler.Simple
import System.Log.Logger as L
import UI.Colors
import UI.Render
import Util.Defs
import Util.HashString

-- | Initializes all the loggers' states to what was defined in the config file.
configLogger :: IO ()
configLogger = do root <- getRootLogger

                  let formatter' = simpleLogFormatter Config.logFormat

                  consoleOutput <- streamHandler stderr Config.logLevel

                  let log' = foldl' (flip ($)) root
                        [ L.setLevel Config.logLevel
                        , setHandlers $ map (`H.setFormatter` formatter')
                              [ consoleOutput ]
                        ]

                  -- Apply the changes to the global logger.
                  saveGlobalLogger log'

                  let addLogLevel (l, prio) = updateGlobalLogger l $
                                                  L.setLevel prio

                  -- Set up all our custom logger levels.
                  mapM_ addLogLevel Config.customLogLevels

data GameState = GameState { rectPos :: Coord
                           , rectRot :: Double -- rotation of the rectangle, in radians.
                           , board :: Board
                           , mvSrc :: Maybe Position -- if the user's selected a piece to move,
                                                     -- they've selected the one here.
                           , turn :: Game.Logic.Color -- whose turn is it?
                           }

-- Get the filename of the texture to load for this piece.
fileString :: Game.Logic.Color -> Piece -> String
fileString c p = "piece-" ++ (colorString c) ++ "-" ++ (pieceString p) ++ ".png"
    where colorString White = "w"
          colorString Black = "b"

          pieceString Pawn = "p"
          pieceString Rook = "r"
          pieceString Knight = "n"
          pieceString Bishop = "b"
          pieceString Queen = "q"
          pieceString King = "k"

chessBoard :: Loaders -> Board -> Renderer
chessBoard l gameBoard = let renderBoard = [ tileRender (x,y) | x <- [0..7], y <- [0..7] ]
                      in defaultRenderer { children = renderBoard, rendDims = (dx*8, dy*8) }
    where
        w, b :: Renderer
        w = textureRenderer l [hashed|"chess-square-w.png"|]
        b = textureRenderer l [hashed|"chess-square-b.png"|]

        idx2pos :: Coord -> Coord
        idx2pos (x, y) = (dx*x, dy*y)

        tileRender :: Coord -> Renderer
        tileRender p@(x, y) = checkerRender `atIndex` p `withChildren` (pieceRender $ gameBoard!(toEnum $ x + 65, y + 1))
            where checkerRender |     evenx &&     eveny = b
                                | not evenx && not eveny = b
                                | otherwise              = w
                  evenx = even x
                  eveny = even y
                  pieceRender Nothing = []
                  pieceRender (Just (c, p)) = [(textureRenderer l $ toHashString $ fileString c p)
                                                { pos = Right (HCenterAlign 0, VCenterAlign 0) }]

        withPosition :: Renderer -> Coord -> Renderer
        withPosition r c = r { pos = Left c }

        atIndex :: Renderer -> Coord -> Renderer
        atIndex r = withPosition r . idx2pos

        withChildren :: Renderer -> [Renderer] -> Renderer
        withChildren r c = r { children = c }

        (dx, dy) = rendDims w

<<<<<<< HEAD
display :: GameState -> Loaders -> Renderer
display gs ls = let rect = (rectangleRenderer 600 600 red)
                                { pos = Left . (subtract 300 *** subtract 300) $ rectPos gs
                                , children = [ board ]
                                }
                    board = (chessBoard ls)
                                { pos = Right ( HCenterAlign 0
                                              , VCenterAlign 0
                                              )
                                , rotation = rectRot gs
                                }
                 in rect
=======
display :: GameState -> Dimensions -> Loaders -> GL ()
display gs dims ls = let rect = (rectangleRenderer 600 600 red)
                                    { pos = Left . (subtract 300 *** subtract 300) $ rectPos gs
                                    , children = [ boardRender ]
                                    }
                         boardRender = (chessBoard ls $ board gs)
                                        { pos = Right ( HCenterAlign 0
                                                      , VCenterAlign 0
                                                      )
                                        , rotation = rectRot gs
                                        }
                      in updateWindow dims rect
>>>>>>> 991535c9

-- | Solves for the new position of the rectangle, using the mouse as movement.
solveNewPos :: Coord -> InputState -> Coord
solveNewPos _ = mousePos

solveNewRot :: Double -> InputState -> Double
solveNewRot r is = r + v * fromIntegral
                        ((fromEnum $ testKeys is [ LeftButton  ])
                       - (fromEnum $ testKeys is [ RightButton ]))
    where
        v = 0.05 -- velocity

considerMovement :: GameState -> InputState -> Maybe GameState
considerMovement gs is = do tile <- clickCoords
                            case mvSrc gs of
                                Nothing -> select tile
                                Just src -> src `moveTo` tile

    where clickCoords = if testKeys is [ LeftButton ]
                        then let (x, y) = mousePos is
                             in if x >= 144 && x < 800 - 144
                                && y >=  44 && y < 600 -  44
                                 then Just (toEnum $ (x - 144) `div` 64 + 65,
                                            toEnum $ (y -  44) `div` 64 + 1)
                                 else Nothing
                        else Nothing

          select tile = (board gs)!tile >>= \(color, _) -> if turn gs == color
                                                           then Just $ gs { mvSrc = Just tile }
                                                           else Nothing

          moveTo src tile = do gameBoard <- move (board gs) src tile
                               return $ gs { mvSrc = Nothing
                                           , board = gameBoard
                                           , turn = next $ turn gs
                                           }

-- | We don't do anything... for now.
<<<<<<< HEAD
update :: GameState -> Double -> InputState -> IO (GameState, [ResourceRequest], Loaders -> Renderer)
update gs _ is = let gs' = GameState { rectPos = solveNewPos (rectPos gs) is
                                     , rectRot = solveNewRot (rectRot gs) is
                                     }
                  in return ( gs'
                            , [ Loaded [hashed|"yellow-dot.png"|]
                              , Loaded [hashed|"chess-square-w.png"|]
                              , Loaded [hashed|"chess-square-b.png"|]
                              ]
                            , display gs'
                            )
=======
update :: GameState -> Double -> InputState -> IO (GameState, [ResourceRequest])
update gs _ is = return ( maybe gs id (considerMovement gs is)
                        , [ Loaded [hashed|"yellow-dot.png"|]
                          , Loaded [hashed|"chess-square-w.png"|]
                          , Loaded [hashed|"chess-square-b.png"|]
                          ]
                        ++ map (Loaded . toHashString) [fileString c p | c <- [White, Black], p <- [Pawn .. King]]
                        )
>>>>>>> 991535c9

initState :: GameState
initState = GameState (400, 300) 0 initBoard Nothing White

-- Call initialization routines. Register callback function to display
-- graphics. Enter main loop and process events.
main :: IO ()
main = do configLogger
          runGame Config.windowTitle initState update<|MERGE_RESOLUTION|>--- conflicted
+++ resolved
@@ -51,8 +51,10 @@
                            }
 
 -- Get the filename of the texture to load for this piece.
-fileString :: Game.Logic.Color -> Piece -> String
-fileString c p = "piece-" ++ (colorString c) ++ "-" ++ (pieceString p) ++ ".png"
+--
+-- TODO: Memoize!
+fileString :: Game.Logic.Color -> Piece -> HashString
+fileString c p = toHashString $ "piece-" ++ (colorString c) ++ "-" ++ (pieceString p) ++ ".png"
     where colorString White = "w"
           colorString Black = "b"
 
@@ -65,7 +67,7 @@
 
 chessBoard :: Loaders -> Board -> Renderer
 chessBoard l gameBoard = let renderBoard = [ tileRender (x,y) | x <- [0..7], y <- [0..7] ]
-                      in defaultRenderer { children = renderBoard, rendDims = (dx*8, dy*8) }
+                          in defaultRenderer { children = renderBoard, rendDims = (dx*8, dy*8) }
     where
         w, b :: Renderer
         w = textureRenderer l [hashed|"chess-square-w.png"|]
@@ -75,15 +77,16 @@
         idx2pos (x, y) = (dx*x, dy*y)
 
         tileRender :: Coord -> Renderer
-        tileRender p@(x, y) = checkerRender `atIndex` p `withChildren` (pieceRender $ gameBoard!(toEnum $ x + 65, y + 1))
+        tileRender p@(x, y) = checkerRender `atIndex` p
+                                            `withChildren` (pieceRender $ gameBoard!(toEnum $ x + 65, y + 1))
             where checkerRender |     evenx &&     eveny = b
                                 | not evenx && not eveny = b
                                 | otherwise              = w
                   evenx = even x
                   eveny = even y
                   pieceRender Nothing = []
-                  pieceRender (Just (c, p)) = [(textureRenderer l $ toHashString $ fileString c p)
-                                                { pos = Right (HCenterAlign 0, VCenterAlign 0) }]
+                  pieceRender (Just (c, pce)) = [(textureRenderer l $ fileString c pce)
+                                                    { pos = Right (HCenterAlign 0, VCenterAlign 0) }]
 
         withPosition :: Renderer -> Coord -> Renderer
         withPosition r c = r { pos = Left c }
@@ -96,33 +99,18 @@
 
         (dx, dy) = rendDims w
 
-<<<<<<< HEAD
 display :: GameState -> Loaders -> Renderer
 display gs ls = let rect = (rectangleRenderer 600 600 red)
                                 { pos = Left . (subtract 300 *** subtract 300) $ rectPos gs
-                                , children = [ board ]
+                                , children = [ boardRender ]
                                 }
-                    board = (chessBoard ls)
+                    boardRender = (chessBoard ls $ board gs)
                                 { pos = Right ( HCenterAlign 0
                                               , VCenterAlign 0
                                               )
                                 , rotation = rectRot gs
                                 }
                  in rect
-=======
-display :: GameState -> Dimensions -> Loaders -> GL ()
-display gs dims ls = let rect = (rectangleRenderer 600 600 red)
-                                    { pos = Left . (subtract 300 *** subtract 300) $ rectPos gs
-                                    , children = [ boardRender ]
-                                    }
-                         boardRender = (chessBoard ls $ board gs)
-                                        { pos = Right ( HCenterAlign 0
-                                                      , VCenterAlign 0
-                                                      )
-                                        , rotation = rectRot gs
-                                        }
-                      in updateWindow dims rect
->>>>>>> 991535c9
 
 -- | Solves for the new position of the rectangle, using the mouse as movement.
 solveNewPos :: Coord -> InputState -> Coord
@@ -161,28 +149,22 @@
                                            }
 
 -- | We don't do anything... for now.
-<<<<<<< HEAD
 update :: GameState -> Double -> InputState -> IO (GameState, [ResourceRequest], Loaders -> Renderer)
-update gs _ is = let gs' = GameState { rectPos = solveNewPos (rectPos gs) is
-                                     , rectRot = solveNewRot (rectRot gs) is
-                                     }
-                  in return ( gs'
+update gs _ is = let gs'  = maybe gs id (considerMovement gs is)
+                     gs'' = gs' { rectPos = solveNewPos (rectPos gs) is
+                                , rectRot = solveNewRot (rectRot gs) is
+                                }
+                  in return ( gs''
                             , [ Loaded [hashed|"yellow-dot.png"|]
                               , Loaded [hashed|"chess-square-w.png"|]
                               , Loaded [hashed|"chess-square-b.png"|]
                               ]
-                            , display gs'
+                              ++ map Loaded [ fileString c p
+                                           | c <- [White, Black]
+                                           , p <- [Pawn .. King]
+                                           ]
+                            , display gs''
                             )
-=======
-update :: GameState -> Double -> InputState -> IO (GameState, [ResourceRequest])
-update gs _ is = return ( maybe gs id (considerMovement gs is)
-                        , [ Loaded [hashed|"yellow-dot.png"|]
-                          , Loaded [hashed|"chess-square-w.png"|]
-                          , Loaded [hashed|"chess-square-b.png"|]
-                          ]
-                        ++ map (Loaded . toHashString) [fileString c p | c <- [White, Black], p <- [Pawn .. King]]
-                        )
->>>>>>> 991535c9
 
 initState :: GameState
 initState = GameState (400, 300) 0 initBoard Nothing White
