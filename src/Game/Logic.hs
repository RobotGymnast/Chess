--- conflicted
+++ resolved
@@ -26,40 +26,8 @@
 instance NFData Color
 instance Cycle Color
 
-<<<<<<< HEAD
 data Piece = Pawn | Rook | Knight | Bishop | Queen | King
     deriving (Enum, Eq, Ord, Show)
-=======
-data Piece = Pawn Bool | Rook | Knight | Bishop | Queen | King
-    deriving (Eq, Ord, Show)
-
-instance Enum Piece where
-    succ (Pawn _) = Rook
-    succ Rook = Knight
-    succ Knight = Bishop
-    succ Bishop = Queen
-    succ Queen = King
-    succ King = undefined
-    pred King = Queen
-    pred Queen = Bishop
-    pred Bishop = Knight
-    pred Knight = Rook
-    pred Rook = Pawn False
-    pred (Pawn _) = undefined
-    fromEnum (Pawn _) = 0
-    fromEnum Rook = 1
-    fromEnum Knight = 2
-    fromEnum Bishop = 3
-    fromEnum Queen = 4
-    fromEnum King = 5
-    toEnum 0 = Pawn False
-    toEnum 1 = Rook
-    toEnum 2 = Knight
-    toEnum 3 = Bishop
-    toEnum 4 = Queen
-    toEnum 5 = King
-    toEnum _ = Pawn True
->>>>>>> c3223ea0
 
 instance NFData Piece
 
@@ -128,7 +96,6 @@
                                    ]
 
 tryMove :: Board -> Position -> Position -> Piece -> Maybe Board
-<<<<<<< HEAD
 tryMove board src dest Pawn = (guard $ takeTest
                                     || moveTest
                                     && ( normalTest
@@ -158,13 +125,5 @@
           normalTest = mvDelta == pawnStep
           doubleTest = snd src == startRank
                      && mvDelta == second (*2) pawnStep
-=======
-tryMove board src dest (Pawn True) = if (second (flipIfBlack $ board!src) $ delta src dest) == (0, 1)
-                                     then Just $ makeMove board src dest
-                                     else pawnTake board src dest
-    where flipIfBlack (Just (White, _)) = id
-          flipIfBlack (Just (Black, _)) = negate
-          flipIfBlack Nothing           = id
->>>>>>> c3223ea0
 
 tryMove board src dest _ = Just $ makeMove board src dest
